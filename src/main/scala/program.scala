package program

import scala.util.{ Random, Success, Try }

<<<<<<< HEAD
=======

>>>>>>> 7cf2112b
object DataSource {
  case class UserId(userId: Int) extends AnyVal
  case class Rec(recId: String, score: Float)
  case class UserRec(userId: UserId, recs: List[Rec])

  lazy val users = (1 until 10).map(UserId).toList

  lazy val recs = ('a' to 'z').map(c => Rec(c.toString, Random.nextFloat))

  lazy val recommendations = users.map {
    user => {
      if(user.userId % 2 == 0) UserRec(user, List.empty)
      else UserRec(user, recs.toList)
    }
  }


  def algorithm1(userId: Int): UserRec =
    recommendations.find(u => u.userId.userId == userId).get

  def algorithm2(userId: Int): UserRec =
    recommendations
      .find(u => u.userId.userId == userId)
      .get
      .copy(recs = recs.filter(r => r.recId > "h").toList)

  lazy val algorithms = Map (
    "algo1" -> algorithm1 _,
    "algo2" -> algorithm2 _
  )

  val algoDefault = "algo1"

<<<<<<< HEAD
}


/**
  * This is an exercise to explore advantages of moving from imperative design to FP design
  *
  * We are going to define program example which is going to take several arguments pased through command line
  * and evaluate each command line in order to execute diferent branch of the program.
  *
  * Story 1: As an user i want to get recommendations from an specific algorith, but if there are no recommendations for this algorith
  * or i forgot to specify what algorithm should be use i would like to have default recommendations from the best algorithm the system has.
  *
  * Story 2: As an user i want to get a message if recommendation's algorithm i requested is wrong.
  *
  * Story 3: As an user i want to be able to be retrieve with a limited number of recommendations
  *
  */
object AppImperative {

  import DataSource._

  def getCommandLineArgs(args: Array[String]): (String, String, String) = {

    if (args.length < 1) {
      println("At least userId must be provided")
      sys.exit(1)
    }

    val userIdArg = args(0)
    var recommenderId = algoDefault
    if (args.length > 1) {
      recommenderId = args(1)
    }
    var limitArg = ""
    if (args.length > 2) {
      limitArg = args(2)
    }
    (userIdArg, recommenderId, limitArg)
  }


  def convertArgs(userIdArg: String, limitArg: String): (Int, Int) = {
    var userId: Int = -1
    var limit: Int = 10

    if (userIdArg != null && userIdArg.nonEmpty) {
      Try(userIdArg.toInt) match {
        case Success(number) => userId = number
        case _ => {
          println("UserId must be an Int value")
          sys.exit(1)
        }
      }
    } else {
      println("UserId must be provided")
      sys.exit(1)
    }

    if (limitArg != null && limitArg.nonEmpty) {
      Try(limitArg.toInt) match {
        case Success(number) => limit = number
        case _ => {
          println("Limit must be an Int value")
          sys.exit(1)
        }
      }
    }
    (userId, limit)
  }

  private def getRecommendations(request: CreateRequest): Unit = {
    val userId = request.userId
    val recommenderId = request.recommenderId
    val limit = request.limit
    if (users.exists(_.userId == userId)) {
      var algoId: String = algoDefault
      if (recommenderId != null && recommenderId.nonEmpty) {
        if (algorithms.keys.exists(_ == recommenderId)) {
          algoId = recommenderId
        }
      }
      var result = algorithms.get(algoId).get(userId)
      if (result.recs.isEmpty) {
        result = algorithms.get(algoDefault).get(userId)
      }
      if (result.recs.isEmpty) {
        println(s"No recommendations found for userId $userId")
      } else {
        val filteredResult = result.copy(recs = recs.slice(0, limit).toList)
        println(s"\nRecommnedations for userId $userId...")
        println(s"Algorithm $algoId")
        println(s"Recs: ${filteredResult.recs}")
      }
      sys.exit(0)
    } else {
      println(s"No user found with userId $userId")
      sys.exit(1)
=======
  val limitDefault = 10

}


/**
  * This is an exercise to explore advantages of moving from imperative design to FP design
  *
  * We are going to define program example which is going to take several arguments pased through command line
  * and evaluate each command line in order to execute diferent branch of the program.
  *
  * Story 1: As an user i want to get recommendations from an specific algorith, but if there are no recommendations for this algorith
  * or i forgot to specify what algorithm should be use i would like to have default recommendations from the best algorithm the system has.
  *
  * Story 2: As an user i want to get a message if recommendation's algorithm i requested is wrong.
  *
  * Story 3: As an user i want to be able to be retrieve with a limited number of recommendations
  *
  */
object AppImperative {

  import DataSource._


  def program(userId: Option[Int],
              recommenderId: Option[String] = None,
              limit: Option[Int] = None): Unit = {


    userId match {
      case Some(user) => {
        if (users.exists(_.userId == user)) {
          var algoId: String = algoDefault
          recommenderId match {
            case Some(recId) => {
              if (recId != null && recId.nonEmpty) {
                if (algorithms.keys.exists(_ == recId)) {
                  algoId = recId
                }
              }
            }
            case None => ()
          }
          var result = algorithms.get(algoId).get(user)
          if (result.recs.isEmpty) {
            result = algorithms.get(algoDefault).get(user)
          }
          if (result.recs.isEmpty) {
            println(s"No recommendations found for userId $userId")
          } else {
            val amount = limit match {
              case Some(l) => l
              case None => limitDefault
            }
            val filteredResult = result.copy(recs = recs.slice(0, amount).toList)
            println(s"\nRecommnedations for userId $user...")
            println(s"Algorithm $algoId")
            println(s"Recs: ${filteredResult.recs}")
          }
          sys.exit(0)
        } else {
          println(s"No user found with userId $userId")
          sys.exit(1)
        }

      }
      case None => {
        println("UserId must be provided")
        sys.exit(1)
      }
>>>>>>> 7cf2112b
    }
  }


  def program(args: Array[String]): Unit = {

    val request = createRequest(args)

    getRecommendations(request)

  }

  case class CreateRequest(recommenderId: String, userId: Int, limit: Int)

  private def createRequest(args: Array[String]): CreateRequest = {
    val getCommandLineArgsResult: (String, String, String) = getCommandLineArgs(args)
    val userIdArg: String = getCommandLineArgsResult._1
    var recommenderId: String = getCommandLineArgsResult._2
    var limitArg: String = getCommandLineArgsResult._3

    var (userId: Int, limit: Int) = convertArgs(userIdArg, limitArg)
    CreateRequest(recommenderId, userId, limit)
  }
}


object ToScalaFP extends App {
  import AppImperative._

  program(Some(1), Some("algo2"), Some(5))
}

<|MERGE_RESOLUTION|>--- conflicted
+++ resolved
@@ -2,10 +2,6 @@
 
 import scala.util.{ Random, Success, Try }
 
-<<<<<<< HEAD
-=======
-
->>>>>>> 7cf2112b
 object DataSource {
   case class UserId(userId: Int) extends AnyVal
   case class Rec(recId: String, score: Float)
@@ -39,105 +35,6 @@
 
   val algoDefault = "algo1"
 
-<<<<<<< HEAD
-}
-
-
-/**
-  * This is an exercise to explore advantages of moving from imperative design to FP design
-  *
-  * We are going to define program example which is going to take several arguments pased through command line
-  * and evaluate each command line in order to execute diferent branch of the program.
-  *
-  * Story 1: As an user i want to get recommendations from an specific algorith, but if there are no recommendations for this algorith
-  * or i forgot to specify what algorithm should be use i would like to have default recommendations from the best algorithm the system has.
-  *
-  * Story 2: As an user i want to get a message if recommendation's algorithm i requested is wrong.
-  *
-  * Story 3: As an user i want to be able to be retrieve with a limited number of recommendations
-  *
-  */
-object AppImperative {
-
-  import DataSource._
-
-  def getCommandLineArgs(args: Array[String]): (String, String, String) = {
-
-    if (args.length < 1) {
-      println("At least userId must be provided")
-      sys.exit(1)
-    }
-
-    val userIdArg = args(0)
-    var recommenderId = algoDefault
-    if (args.length > 1) {
-      recommenderId = args(1)
-    }
-    var limitArg = ""
-    if (args.length > 2) {
-      limitArg = args(2)
-    }
-    (userIdArg, recommenderId, limitArg)
-  }
-
-
-  def convertArgs(userIdArg: String, limitArg: String): (Int, Int) = {
-    var userId: Int = -1
-    var limit: Int = 10
-
-    if (userIdArg != null && userIdArg.nonEmpty) {
-      Try(userIdArg.toInt) match {
-        case Success(number) => userId = number
-        case _ => {
-          println("UserId must be an Int value")
-          sys.exit(1)
-        }
-      }
-    } else {
-      println("UserId must be provided")
-      sys.exit(1)
-    }
-
-    if (limitArg != null && limitArg.nonEmpty) {
-      Try(limitArg.toInt) match {
-        case Success(number) => limit = number
-        case _ => {
-          println("Limit must be an Int value")
-          sys.exit(1)
-        }
-      }
-    }
-    (userId, limit)
-  }
-
-  private def getRecommendations(request: CreateRequest): Unit = {
-    val userId = request.userId
-    val recommenderId = request.recommenderId
-    val limit = request.limit
-    if (users.exists(_.userId == userId)) {
-      var algoId: String = algoDefault
-      if (recommenderId != null && recommenderId.nonEmpty) {
-        if (algorithms.keys.exists(_ == recommenderId)) {
-          algoId = recommenderId
-        }
-      }
-      var result = algorithms.get(algoId).get(userId)
-      if (result.recs.isEmpty) {
-        result = algorithms.get(algoDefault).get(userId)
-      }
-      if (result.recs.isEmpty) {
-        println(s"No recommendations found for userId $userId")
-      } else {
-        val filteredResult = result.copy(recs = recs.slice(0, limit).toList)
-        println(s"\nRecommnedations for userId $userId...")
-        println(s"Algorithm $algoId")
-        println(s"Recs: ${filteredResult.recs}")
-      }
-      sys.exit(0)
-    } else {
-      println(s"No user found with userId $userId")
-      sys.exit(1)
-=======
   val limitDefault = 10
 
 }
@@ -208,32 +105,9 @@
         println("UserId must be provided")
         sys.exit(1)
       }
->>>>>>> 7cf2112b
     }
   }
-
-
-  def program(args: Array[String]): Unit = {
-
-    val request = createRequest(args)
-
-    getRecommendations(request)
-
-  }
-
-  case class CreateRequest(recommenderId: String, userId: Int, limit: Int)
-
-  private def createRequest(args: Array[String]): CreateRequest = {
-    val getCommandLineArgsResult: (String, String, String) = getCommandLineArgs(args)
-    val userIdArg: String = getCommandLineArgsResult._1
-    var recommenderId: String = getCommandLineArgsResult._2
-    var limitArg: String = getCommandLineArgsResult._3
-
-    var (userId: Int, limit: Int) = convertArgs(userIdArg, limitArg)
-    CreateRequest(recommenderId, userId, limit)
-  }
 }
-
 
 object ToScalaFP extends App {
   import AppImperative._
